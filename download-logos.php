<?php
// $Id$
$_SERVER['BASE_PAGE'] = 'download-logos.php';
include_once $_SERVER['DOCUMENT_ROOT'] . '/include/prepend.inc';
$SIDEBAR_DATA = '
<h3>More PHP artwork</h3>
<p>
 <a href="http://www.elroubio.net/">Vincent Pontier</a> also made some
 really neat PHP artwork, for the French PHP sites, and for the benefit
 of the whole community. You can download some of his works and use
 under a GPL license.
</p>
';
site_header("Download Logos", array("current" => "downloads"));

// Print recommended star cell
function print_star()
{
    echo "<td class=\"star\"><span class=\"star\" title=\"recommended\">*</span></td>\n";
}

// Provide a random bgcolor setting for a cell
function random_bgcolor($min, $max)
{
    echo "style=\"background-color: #" .
         sprintf('%02x%02x%02x', rand($min, $max)*51, rand($min, $max)*51, rand($min, $max)*51) .
         ";\"";
}
?>

<h1>Download</h1>

<p>
<<<<<<< HEAD
 Right click on one of the images and select "Save Image As" to save the
 logo (except where otherwise indicated). Then, link it to the main PHP
 site at <code>php.net</code>.
=======
 Right click on one of the images and select "Save Image As" to save the image.
>>>>>>> a94231af
</p>

<p class="warn">
 Do not just include the graphic from our servers on your page!
 Copy the image to your site please.
</p>

<p>
 If you're wondering about the font we used, it's called
 <a href="http://www.myfonts.com/fonts/bitstream/handel-gothic/">Handel
 Gothic</a>.
</p>

<h2>Licensing</h2>

<p>
 The author Colin Viebrock released the image as
 <a href="https://creativecommons.org/licenses/by-sa/4.0/">Creative Commons
 Attribution-Share Alike 4.0 International</a>, feel free to reuse, do not
 forget the terms of use:

  <ul>
    <li>
      <b>Attribution</b> — You must give appropriate credit, provide a link
      to the license, and indicate if changes were made. You may do so in any
      reasonable manner, but not in any way that suggests the licensor endorses
      you or your use.
    </li>
    <li>
      <b>ShareAlike</b> — If you remix, transform, or build upon the material,
      you must distribute your contributions under the same license as the original.
    </li>
  </ul>
</p>

<div class="center logo-list">
<table border="0" width="90%" cellspacing="2" cellpadding="10" id="logos">

 <tr>
  <td class="logo">
   <img src="/images/logos/new-php-logo.png" width="200" alt="php logo">
   <br>
   <a href="https://upload.wikimedia.org/wikipedia/commons/2/27/PHP-logo.svg">SVG format</a> |
   <a href="https://upload.wikimedia.org/wikipedia/commons/thumb/2/27/PHP-logo.svg/2000px-PHP-logo.svg.png">PNG format</a>
  </td>
 </tr>

</table>
</div>

<?php site_footer();<|MERGE_RESOLUTION|>--- conflicted
+++ resolved
@@ -31,13 +31,7 @@
 <h1>Download</h1>
 
 <p>
-<<<<<<< HEAD
- Right click on one of the images and select "Save Image As" to save the
- logo (except where otherwise indicated). Then, link it to the main PHP
- site at <code>php.net</code>.
-=======
  Right click on one of the images and select "Save Image As" to save the image.
->>>>>>> a94231af
 </p>
 
 <p class="warn">
@@ -83,6 +77,15 @@
    <a href="https://upload.wikimedia.org/wikipedia/commons/2/27/PHP-logo.svg">SVG format</a> |
    <a href="https://upload.wikimedia.org/wikipedia/commons/thumb/2/27/PHP-logo.svg/2000px-PHP-logo.svg.png">PNG format</a>
   </td>
+
+  <td class="logo">
+   <img src="/images/logos/php-logo-bigger.png" width="150" alt="php logo without background">
+   <br>
+   Without Background
+   <br>
+   <a href="http://php.net/images/logos/php-logo.svg">SVG format</a> |
+   <a href="http://php.net/images/logos/php-logo-bigger.png">PNG format</a>
+  </td>
  </tr>
 
 </table>
