--- conflicted
+++ resolved
@@ -110,13 +110,6 @@
     margin: 0;
 }
 
-<<<<<<< HEAD
-.docs div.warning {
-    background: #FFE8E8;
-    margin: 1.5em 0;
-    padding: 1.5em;
-    border: 1px solid #D8BBBB;
-=======
 .docs div.tip:before,
 .docs div.caution:before,
 .docs blockquote.note:before,
@@ -128,7 +121,6 @@
     left:0;
     width:100%;
     position:absolute;
->>>>>>> 58b0b4e6
 }
 
 /* }}} */
