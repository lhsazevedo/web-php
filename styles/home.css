--- conflicted
+++ resolved
@@ -3,136 +3,6 @@
 complimentary greens: 9FB553    7B8851    61761B    C6DA82    CCDA99
 
 */
-<<<<<<< HEAD
-
-#mega-drop-down .children-2 {
-    position: relative;
-}
-
-#mega-drop-down .children-left {
-    position: absolute;
-    top: 0;
-    left: 0;
-    bottom: 0;
-    width: 648px;
-}
-
-#mega-drop-down .what-is-php-container {
-    display: table;
-    width: 100%;
-    height: 100%;
-}
-
-#mega-drop-down div.what-is-php {
-    color: #eee;
-    display: table-cell;
-    vertical-align: middle;
-}
-
-#mega-drop-down div.what-is-php p {
-    font-size: 1.125em;
-    line-height: 1.333em;
-    margin:1.333em 0;
-}
-
-/* The vertical centering looks better when it's slightly higher than the dead
- * centre with more than 2 downloads, but with 2 downloads we want it perfectly
- * centred, because it looks weird if it's off centre. */
-#mega-drop-down div.what-is-php.downloads-1 p:first-child,
-#mega-drop-down div.what-is-php.downloads-2 p:first-child {
-    margin-top: 1.333em;
-}
-
-#mega-drop-down div.what-is-php p:first-child {
-    /* There's some fudge factor here. It looks right to my eyes, but could
-     * stand some tweaking. */
-    margin-top: 0.2em;
-}
-
-#mega-drop-down .what-is-php .tutorial {
-    text-align: center;
-}
-#mega-drop-down .what-is-php .tutorial a {
-    background: #669;
-    -webkit-box-shadow: 0px 1px 0px 0px rgba(255,255,255,.334) inset, 0px -1px 5px 0px rgba(255,255,255,.1) inset;
-    -moz-box-shadow: 0px 1px 0px 0px rgba(255,255,255,.334) inset, 0px -1px 5px 0px rgba(255,255,255,.1) inset;
-    box-shadow: 0px 1px 0px 0px rgba(255,255,255,.334) inset;
-    -webkit-border-radius: 2px;
-    -moz-border-radius: 2px;
-    border-radius: 2px;
-    padding: .6em 1.2em;
-    margin-bottom:-3px;
-    display: block;
-    border: 1px solid rgba(0,0,0,.9);
-    border-bottom-width:3px;
-    text-align: center;
-    font-size:1em;
-    font-weight: bold;
-    color: #fff;
-    color: rgba(255,255,255,.8);
-    text-shadow: 0 -1px 0 rgba(0,0,0,.3);
-    display:inline-block;
-}
-#mega-drop-down .what-is-php .tutorial a:hover,
-#mega-drop-down .what-is-php .tutorial a:focus {
-    background: #77a;
-}
-#mega-drop-down .what-is-php .tutorial a:active {
-    background: #669;
-    border-bottom-width:1px;
-    margin-top:2px;
-}
-
-#mega-drop-down div.download {
-    color: #eee;
-    width: 264px;
-    margin:0 0 0 20px;
-    display: block;
-    float: right;
-    min-height:240px;
-}
-
-#mega-drop-down div.download h2 {
-    font-size:1em;
-    line-height: 3;
-    color: #ddd;
-    text-align: center;
-    letter-spacing: .2em;
-    word-spacing: .4em;
-    text-transform: uppercase;
-    text-shadow: #000 -1px -1px 1px;
-}
-
-
-#mega-drop-down div.children.downloads {
-    padding-bottom: 0;
-}
-
-
-/* We have to override these because theme.css has a generic style for 'ul'
-   and that doesn't apply here on the downloads area
-*/
-#mega-drop-down div.download ul {
-    float: none !important;
-    width: auto !important;
-    padding: 0 !important;
-    margin: 0;
-}
-
-#mega-drop-down div.download li:first-child {
-    background: url('/images/sprites.png') no-repeat 0px -195px;
-}
-
-#mega-drop-down div.download li {
-    color: #eee;
-    display: block;
-    padding: 0 0 1.5em 100px;
-    background: url('/images/sprites.png') no-repeat 14px -273px;
-    cursor: pointer;
-    border-top: 1px solid #6f6f6f;
-    margin: -1px 0 0;
-    line-height: 1;
-=======
 body #head-beta-warning + #head-nav + #intro {
     margin-top:2em;
 }
@@ -181,7 +51,6 @@
 #intro .download-php .row-fluid p.notes {
     font-size:.75em;
     line-height:2;
->>>>>>> 58b0b4e6
 }
 .download-php a {
     color:#ccc;
